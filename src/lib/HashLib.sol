// SPDX-License-Identifier: MIT
pragma solidity ^0.8.27;

import { AllocatedBatchTransfer, BatchClaim } from "../types/BatchClaims.sol";
import { AllocatedTransfer, Claim } from "../types/Claims.sol";
import { Component, ComponentsById, BatchClaimComponent } from "../types/Components.sol";
import {
    COMPACT_TYPEHASH,
    COMPACT_TYPESTRING_FRAGMENT_ONE,
    COMPACT_TYPESTRING_FRAGMENT_TWO,
    COMPACT_TYPESTRING_FRAGMENT_THREE,
    COMPACT_TYPESTRING_FRAGMENT_FOUR,
    COMPACT_TYPESTRING_FRAGMENT_FIVE,
    BATCH_COMPACT_TYPEHASH,
    BATCH_COMPACT_TYPESTRING_FRAGMENT_ONE,
    BATCH_COMPACT_TYPESTRING_FRAGMENT_TWO,
    BATCH_COMPACT_TYPESTRING_FRAGMENT_THREE,
    BATCH_COMPACT_TYPESTRING_FRAGMENT_FOUR,
    BATCH_COMPACT_TYPESTRING_FRAGMENT_FIVE,
    BATCH_COMPACT_TYPESTRING_FRAGMENT_SIX,
    LOCK_TYPEHASH,
    MULTICHAIN_COMPACT_TYPEHASH,
    MULTICHAIN_COMPACT_TYPESTRING_FRAGMENT_ONE,
    MULTICHAIN_COMPACT_TYPESTRING_FRAGMENT_TWO,
    MULTICHAIN_COMPACT_TYPESTRING_FRAGMENT_THREE,
    MULTICHAIN_COMPACT_TYPESTRING_FRAGMENT_FOUR,
    MULTICHAIN_COMPACT_TYPESTRING_FRAGMENT_FIVE,
    MULTICHAIN_COMPACT_TYPESTRING_FRAGMENT_SIX,
    MULTICHAIN_COMPACT_TYPESTRING_FRAGMENT_SEVEN,
    ELEMENT_TYPEHASH
} from "../types/EIP712Types.sol";

import { EfficiencyLib } from "./EfficiencyLib.sol";
import { ComponentLib } from "./ComponentLib.sol";

/**
 * @title HashLib
 * @notice Library contract implementing logic for deriving hashes as part of processing
 * claims, allocated transfers, and withdrawals, including deriving typehashes when
 * witness data is utilized and qualification hashes when claims have been qualified by
 * the allocator.
 */
library HashLib {
    using ComponentLib for Component[];
    using EfficiencyLib for bool;
    using HashLib for uint256[2][];

    /**
     * @notice Internal view function for deriving the EIP-712 message hash for
     * a transfer or withdrawal.
     * @param transfer   An AllocatedTransfer struct containing the transfer details.
     * @return claimHash The EIP-712 compliant message hash.
     */
<<<<<<< HEAD
    function toTransferMessageHash(AllocatedTransfer calldata transfer) internal view returns (bytes32 messageHash) {
        // Declare variable for total amount
        uint256 totalAmount = transfer.recipients.aggregate();
=======
    function toTransferClaimHash(AllocatedTransfer calldata transfer) internal view returns (bytes32 claimHash) {
        // Declare variables for tracking, total amount, current amount, and errors.
        uint256 amount = 0;
        uint256 currentAmount;
        uint256 errorBuffer;

        // Navigate to the components array in calldata.
        Component[] calldata recipients = transfer.recipients;

        // Retrieve the length of the array.
        uint256 totalRecipients = recipients.length;

        unchecked {
            // Iterate over each component.
            for (uint256 i = 0; i < totalRecipients; ++i) {
                // Retrieve the current amount of the component.
                currentAmount = recipients[i].amount;

                // Add current amount to total amount and check for overflow.
                amount += currentAmount;
                errorBuffer |= (amount < currentAmount).asUint256();
            }
        }
>>>>>>> ff4575ae

        assembly ("memory-safe") {
            // Retrieve the free memory pointer; memory will be left dirtied.
            let m := mload(0x40)

            // Prepare initial components of message data: typehash, arbiter, & sponsor.
            mstore(m, COMPACT_TYPEHASH)
            mstore(add(m, 0x20), caller()) // arbiter: msg.sender
            mstore(add(m, 0x40), caller()) // sponsor: msg.sender

            // Subsequent data copied from calldata: nonce, expires, lockTag & token.
            // Deconstruct id into lockTag + token by inserting an empty word.
            calldatacopy(add(m, 0x60), add(transfer, 0x20), 0x4c)
            mstore(add(m, 0xc0), calldataload(add(transfer, 0x60))) // token
            mstore(add(m, 0xac), 0) // empty word between lockTag & token

            // Prepare final component of message data: aggregate amount.
            mstore(add(m, 0xe0), totalAmount)

            // Derive the message hash from the prepared data.
            claimHash := keccak256(m, 0x100)
        }
    }

    /**
     * @notice Internal view function for deriving the EIP-712 message hash for
     * a batch transfer or withdrawal.
     * @param transfer   An AllocatedBatchTransfer struct containing the transfer details.
     * @return           The EIP-712 compliant message hash.
     */
    function toBatchTransferClaimHash(AllocatedBatchTransfer calldata transfer) internal view returns (bytes32) {
        // Navigate to the transfer components array in calldata.
        ComponentsById[] calldata transfers = transfer.transfers;

        // Retrieve the length of the commitments array.
        uint256 totalLocks = transfers.length;

        // Allocate working memory for hashing operations.
        (uint256 ptr, uint256 hashesPtr) = _allocateCommitmentsHashingMemory(totalLocks);

        unchecked {
            // Cache lock-specific data start memory pointer location.
            uint256 lockDataStart = ptr + 0x20;

            // Iterate over each transfer component.
            for (uint256 i = 0; i < totalLocks; ++i) {
                // Navigate to the current transfer component.
                ComponentsById calldata transferComponent = transfers[i];

                // Retrieve the id from the current transfer component.
                uint256 id = transferComponent.id;

                // Declare a variable for the total amount.
                uint256 totalAmount = transferComponent.portions.aggregate();

                assembly ("memory-safe") {
                    // Copy data on aggregate committed locks from derived values.
                    // Deconstruct id into lockTag + token by inserting an empty word.
                    mstore(lockDataStart, id) // lockTag
                    mstore(add(lockDataStart, 0x20), id) // token
                    mstore(add(lockDataStart, 0x0c), 0) // empty word between lockTag & token
                    mstore(add(lockDataStart, 0x40), totalAmount)

                    // Hash the prepared elements and store at current position.
                    mstore(add(hashesPtr, shl(5, i)), keccak256(ptr, 0x80))
                }
            }
        }

        // Declare a variable for the commitments hash.
        uint256 commitmentsHash;
        assembly ("memory-safe") {
            // Derive the commitments hash using the prepared lock hashes data.
            commitmentsHash := keccak256(hashesPtr, shl(5, totalLocks))
        }

        // Derive message hash from transfer data and commitments hash.
        return _toBatchTransferClaimHashUsingCommitmentsHash(transfer, commitmentsHash);
    }

    /**
     * @notice Internal view function for deriving the EIP-712 message hash for
     * a claim with or without a witness.
     * @param claimPointer Pointer to the claim location in calldata.
     * @return claimHash   The EIP-712 compliant message hash.
     * @return typehash    The EIP-712 typehash.
     */
    function toClaimHash(Claim calldata claimPointer) internal view returns (bytes32 claimHash, bytes32 typehash) {
        assembly ("memory-safe") {
            for { } 1 { } {
                // Retrieve the free memory pointer; memory will be left dirtied.
                let m := mload(0x40)

                // Derive the pointer to the witness typestring.
                let witnessTypestringPtr := add(claimPointer, calldataload(add(claimPointer, 0xc0)))

                // Retrieve the length of the witness typestring.
                let witnessTypestringLength := calldataload(witnessTypestringPtr)

                if iszero(witnessTypestringLength) {
                    // Prepare initial components of message data: typehash & arbiter.
                    mstore(m, COMPACT_TYPEHASH)
                    mstore(add(m, 0x20), caller()) // arbiter: msg.sender

                    // Clear sponsor memory location as an added precaution so that
                    // upper bits of sponsor do not need to be copied from calldata.
                    mstore(add(m, 0x40), 0)

                    // Next data segment copied from calldata: sponsor, nonce & expires.
                    calldatacopy(add(m, 0x4c), add(claimPointer, 0x4c), 0x54)

                    // Prepare final components of message data: lockTag, token and amount.
                    // Deconstruct id into lockTag + token by inserting an empty word.
                    mstore(add(m, 0xa0), calldataload(add(claimPointer, 0xe0))) // lockTag
                    mstore(add(m, 0xac), 0) // last 20 bytes of lockTag and first 12 of token
                    calldatacopy(add(m, 0xcc), add(claimPointer, 0xec), 0x34) // token + amount

                    // Derive the message hash from the prepared data.
                    claimHash := keccak256(m, 0x100)

                    // Set Compact typehash
                    typehash := COMPACT_TYPEHASH

                    break
                }

                // Prepare first component of typestring from five one-word fragments.
                mstore(m, COMPACT_TYPESTRING_FRAGMENT_ONE)
                mstore(add(m, 0x20), COMPACT_TYPESTRING_FRAGMENT_TWO)
                mstore(add(m, 0x40), COMPACT_TYPESTRING_FRAGMENT_THREE)
                mstore(add(m, 0x6b), COMPACT_TYPESTRING_FRAGMENT_FIVE)
                mstore(add(m, 0x60), COMPACT_TYPESTRING_FRAGMENT_FOUR)

                // Copy remaining typestring data from calldata to memory.
                let witnessStart := add(m, 0x8b)
                calldatacopy(witnessStart, add(0x20, witnessTypestringPtr), witnessTypestringLength)

                // Prepare closing ")" parenthesis at the very end of the memory region.
                mstore8(add(witnessStart, witnessTypestringLength), 0x29)

                // Derive the typehash from the prepared data.
                typehash := keccak256(m, add(0x8c, witnessTypestringLength))

                // Prepare initial components of message data: typehash & arbiter.
                mstore(m, typehash)
                mstore(add(m, 0x20), caller()) // arbiter: msg.sender

                // Clear sponsor memory location as an added precaution so that
                // upper bits of sponsor do not need to be copied from calldata.
                mstore(add(m, 0x40), 0)

                // Next data segment copied from calldata: sponsor, nonce, expires.
                calldatacopy(add(m, 0x4c), add(claimPointer, 0x4c), 0x54)

                // Prepare final components of message data: lockTag, token, amount & witness.
                // Deconstruct id into lockTag + token by inserting an empty word.
                mstore(add(m, 0xa0), calldataload(add(claimPointer, 0xe0))) // lockTag
                mstore(add(m, 0xac), 0) // last 20 bytes of lockTag and first 12 of token
                calldatacopy(add(m, 0xcc), add(claimPointer, 0xec), 0x34) // token + amount

                mstore(add(m, 0x100), calldataload(add(claimPointer, 0xa0))) // witness

                // Derive the message hash from the prepared data.
                claimHash := keccak256(m, 0x120)
                break
            }
        }
    }

    /**
     * @notice Internal view function for deriving the EIP-712 message hash for
     * a batch claim with or without a witness.
     * @param claimPointer    Pointer to the batch claim location in calldata.
     * @param commitmentsHash The EIP-712 hash of the Lock[] commitments array.
     * @return claimHash      The EIP-712 compliant message hash.
     * @return typehash       The EIP-712 typehash.
     */
    function toBatchClaimHash(BatchClaim calldata claimPointer, uint256 commitmentsHash)
        internal
        view
        returns (bytes32 claimHash, bytes32 typehash)
    {
        assembly ("memory-safe") {
            for { } 1 { } {
                // Retrieve the free memory pointer; memory will be left dirtied.
                let m := mload(0x40)

                // Derive the pointer to the witness typestring.
                let witnessTypestringPtr := add(claimPointer, calldataload(add(claimPointer, 0xc0)))

                // Retrieve the length of the witness typestring.
                let witnessTypestringLength := calldataload(witnessTypestringPtr)

                if iszero(witnessTypestringLength) {
                    // Prepare initial components of message data: typehash & arbiter.
                    mstore(m, BATCH_COMPACT_TYPEHASH)
                    mstore(add(m, 0x20), caller()) // arbiter: msg.sender

                    // Clear sponsor memory location as an added precaution so that
                    // upper bits of sponsor do not need to be copied from calldata.
                    mstore(add(m, 0x40), 0)

                    // Next data segment copied from calldata: sponsor, nonce, expires.
                    calldatacopy(add(m, 0x4c), add(claimPointer, 0x4c), 0x54)

                    // Prepare final component of message data: commitmentsHash.
                    mstore(add(m, 0xa0), commitmentsHash)

                    // Derive the message hash from the prepared data.
                    claimHash := keccak256(m, 0xc0)

                    // Set BatchCompact typehash
                    typehash := BATCH_COMPACT_TYPEHASH

                    break
                }

                // Prepare first component of typestring from six one-word fragments.
                mstore(m, BATCH_COMPACT_TYPESTRING_FRAGMENT_ONE)
                mstore(add(m, 0x20), BATCH_COMPACT_TYPESTRING_FRAGMENT_TWO)
                mstore(add(m, 0x40), BATCH_COMPACT_TYPESTRING_FRAGMENT_THREE)
                mstore(add(m, 0x60), BATCH_COMPACT_TYPESTRING_FRAGMENT_FOUR)
                mstore(add(m, 0x88), BATCH_COMPACT_TYPESTRING_FRAGMENT_SIX)
                mstore(add(m, 0x80), BATCH_COMPACT_TYPESTRING_FRAGMENT_FIVE)

                // Copy remaining typestring data from calldata to memory.
                let witnessStart := add(m, 0xa8)
                calldatacopy(witnessStart, add(0x20, witnessTypestringPtr), witnessTypestringLength)

                // Prepare closing ")" parenthesis at the very end of the memory region.
                mstore8(add(witnessStart, witnessTypestringLength), 0x29)

                // Derive the typehash from the prepared data.
                typehash := keccak256(m, add(0xa9, witnessTypestringLength))

                // Prepare initial components of message data: typehash & arbiter.
                mstore(m, typehash)
                mstore(add(m, 0x20), caller()) // arbiter: msg.sender

                // Clear sponsor memory location as an added precaution so that
                // upper bits of sponsor do not need to be copied from calldata.
                mstore(add(m, 0x40), 0)

                // Next data segment copied from calldata: sponsor, nonce, expires.
                calldatacopy(add(m, 0x4c), add(claimPointer, 0x4c), 0x54)

                // Prepare final components of message data: commitmentsHash & witness.
                mstore(add(m, 0xa0), commitmentsHash)
                mstore(add(m, 0xc0), calldataload(add(claimPointer, 0xa0))) // witness

                // Derive the message hash from the prepared data.
                claimHash := keccak256(m, 0xe0)

                break
            }
        }
    }

    /**
     * @notice Internal view function for deriving the EIP-712 message hash for
     * a multichain claim with or without a witness.
     * @param claim                     Pointer to the claim location in calldata.
     * @param additionalOffset          Additional offset from claim pointer to ID from most compact case.
     * @param elementTypehash           The element typehash.
     * @param multichainCompactTypehash The multichain compact typehash.
     * @param commitmentsHash           The EIP-712 hash of the Lock[] commitments array.
     * @return claimHash                The EIP-712 compliant message hash.
     */
    function toMultichainClaimHash(
        uint256 claim,
        uint256 additionalOffset,
        bytes32 elementTypehash,
        bytes32 multichainCompactTypehash,
        uint256 commitmentsHash
    ) internal view returns (bytes32 claimHash) {
        // Derive the element hash for the current element.
        bytes32 elementHash = _toElementHash(claim, elementTypehash, commitmentsHash);

        assembly ("memory-safe") {
            // Retrieve the free memory pointer; memory will be left dirtied.
            let m := mload(0x40)

            // Write the derived element hash to memory.
            mstore(m, elementHash)

            // Derive the pointer to the additional chains and retrieve the length.
            let additionalChainsPtr := add(claim, calldataload(add(add(claim, additionalOffset), 0xa0)))
            let additionalChainsLength := shl(5, calldataload(additionalChainsPtr))

            // Copy the element hashes in the additional chains array from calldata to memory.
            calldatacopy(add(m, 0x20), add(0x20, additionalChainsPtr), additionalChainsLength)

            // Derive hash of element hashes from prepared data and write it to memory.
            mstore(add(m, 0x80), keccak256(m, add(0x20, additionalChainsLength)))

            // Prepare next component of message data: multichain compact typehash.
            mstore(m, multichainCompactTypehash)

            // Clear sponsor memory location as an added precaution so that
            // upper bits of sponsor do not need to be copied from calldata.
            mstore(add(m, 0x20), 0)

            // Next data segment copied from calldata: sponsor, nonce, expires.
            calldatacopy(add(m, 0x2c), add(claim, 0x4c), 0x54)

            // Derive the message hash from the prepared data.
            claimHash := keccak256(m, 0xa0)
        }
    }

    /**
     * @notice Internal view function for deriving the EIP-712 message hash for
     * an exogenous multichain claim with or without a witness.
     * @param claim                     Pointer to the claim location in calldata.
     * @param additionalOffset          Additional offset from claim pointer to ID from most compact case.
     * @param elementTypehash           The element typehash.
     * @param multichainCompactTypehash The multichain compact typehash.
     * @param commitmentsHash           The EIP-712 hash of the Lock[] commitments array.
     * @return claimHash                The EIP-712 compliant message hash.
     */
    function toExogenousMultichainClaimHash(
        uint256 claim,
        uint256 additionalOffset,
        bytes32 elementTypehash,
        bytes32 multichainCompactTypehash,
        uint256 commitmentsHash
    ) internal view returns (bytes32 claimHash) {
        // Derive the element hash for the current element.
        bytes32 elementHash = _toElementHash(claim, elementTypehash, commitmentsHash);

        assembly ("memory-safe") {
            // Retrieve the free memory pointer; memory will be left dirtied.
            let m := mload(0x40)

            // Derive the pointer to the additional chains and retrieve the length.
            let claimWithAdditionalOffset := add(claim, additionalOffset)
            let additionalChainsPtr := add(claim, calldataload(add(claimWithAdditionalOffset, 0xa0)))

            // Retrieve the length of the additional chains array.
            let additionalChainsLength := shl(5, calldataload(additionalChainsPtr))

            // Retrieve the chain index from calldata.
            let chainIndex := shl(5, calldataload(add(claimWithAdditionalOffset, 0xc0)))

            // Initialize an offset indicating whether a matching chain index has been located.
            let extraOffset := 0

            // Move the additional chains pointer forward by a word to begin with data segment.
            additionalChainsPtr := add(0x20, additionalChainsPtr)

            // Iterate over the additional chains array and store each element hash in memory.
            for { let i := 0 } lt(i, additionalChainsLength) { i := add(i, 0x20) } {
                mstore(add(add(m, i), extraOffset), calldataload(add(additionalChainsPtr, i)))
                // If current index matches chain index, store derived hash and increment offset.
                if eq(i, chainIndex) {
                    extraOffset := 0x20
                    mstore(add(m, add(i, extraOffset)), elementHash)
                }
            }

            // Ensure provided chain index & additional chains array applied the current element.
            if iszero(extraOffset) {
                // Revert ChainIndexOutOfRange()
                mstore(0, 0x71515b9a)
                revert(0x1c, 0x04)
            }

            // Derive the hash of the element hashes from the prepared data and write it to memory.
            mstore(add(m, 0x80), keccak256(m, add(0x20, additionalChainsLength)))

            // Prepare next component of message data: multichain compact typehash.
            mstore(m, multichainCompactTypehash)

            // Clear sponsor memory location as an added precaution so that
            // upper bits of sponsor do not need to be copied from calldata.
            mstore(add(m, 0x20), 0)

            // Next data segment copied from calldata: sponsor, nonce, expires.
            calldatacopy(add(m, 0x2c), add(claim, 0x4c), 0x54)

            // Derive the message hash from the prepared data.
            claimHash := keccak256(m, 0xa0)
        }
    }

    /**
     * @notice Internal pure function for deriving the EIP-712 typehashes for
     * multichain claims with or without a witness.
     * @param claimPointer                      Pointer to the claim location in calldata.
     * @return elementTypehash           The element typehash.
     * @return multichainCompactTypehash The multichain compact typehash.
     */
    function toMultichainTypehashes(uint256 claimPointer)
        internal
        pure
        returns (bytes32 elementTypehash, bytes32 multichainCompactTypehash)
    {
        assembly ("memory-safe") {
            for { } 1 { } {
                // Retrieve the free memory pointer; memory will be left dirtied.
                let m := mload(0x40)

                // Derive the pointer to the witness typestring and retrieve the length.
                let witnessTypestringPtr := add(claimPointer, calldataload(add(claimPointer, 0xc0)))
                let witnessTypestringLength := calldataload(witnessTypestringPtr)

                if iszero(witnessTypestringLength) {
                    elementTypehash := ELEMENT_TYPEHASH
                    multichainCompactTypehash := MULTICHAIN_COMPACT_TYPEHASH

                    break
                }
                // Prepare the first five fragments of the multichain compact typehash.
                mstore(m, MULTICHAIN_COMPACT_TYPESTRING_FRAGMENT_ONE)
                mstore(add(m, 0x20), MULTICHAIN_COMPACT_TYPESTRING_FRAGMENT_TWO)
                mstore(add(m, 0x40), MULTICHAIN_COMPACT_TYPESTRING_FRAGMENT_THREE)
                mstore(add(m, 0x60), MULTICHAIN_COMPACT_TYPESTRING_FRAGMENT_FOUR)
                mstore(add(m, 0x80), MULTICHAIN_COMPACT_TYPESTRING_FRAGMENT_FIVE)
                mstore(add(m, 0xb8), MULTICHAIN_COMPACT_TYPESTRING_FRAGMENT_SEVEN)
                mstore(add(m, 0xa0), MULTICHAIN_COMPACT_TYPESTRING_FRAGMENT_SIX)

                // Copy remaining witness typestring from calldata to memory.
                let witnessStart := add(m, 0xd8)
                calldatacopy(witnessStart, add(0x20, witnessTypestringPtr), witnessTypestringLength)

                // Prepare closing ")" parenthesis at the very end of the memory region.
                mstore8(add(witnessStart, witnessTypestringLength), 0x29)

                // Derive the element typehash and multichain compact typehash from the prepared data.
                elementTypehash := keccak256(add(m, 0x53), add(0x86, witnessTypestringLength))
                multichainCompactTypehash := keccak256(m, add(0xd9, witnessTypestringLength))
                break
            }
        }
    }

    /**
     * @notice Internal pure function for deriving the EIP-712 message hash for
     * a commitments array when the claim in question contains a single lock.
     * @param claim            Pointer to the claim location in calldata.
     * @return commitmentsHash The EIP-712 hash of the Lock[] commitments array.
     */
    function toCommitmentsHashFromSingleLock(uint256 claim) internal pure returns (uint256 commitmentsHash) {
        assembly ("memory-safe") {
            // Retrieve the free memory pointer; memory will be left dirtied.
            let m := mload(0x40)

            // Place the lock typehash into the start of memory.
            mstore(m, LOCK_TYPEHASH)

            // Deconstruct id into lockTag + token by inserting an empty word.
            mstore(add(m, 0x20), calldataload(add(claim, 0xe0))) // lockTag
            mstore(add(m, 0x2c), 0) // empty word between lockTag & token
            calldatacopy(add(m, 0x4c), add(claim, 0xec), 0x34) // token & amount

            // Derive first lock commitment hash and place in scratch space.
            mstore(0, keccak256(m, 0x80))

            // Hash again to derive commitmentsHash.
            commitmentsHash := keccak256(0, 0x20)
        }
    }

    /**
     * @notice Internal pure function for deriving the commitments hash of a provided
     * idsAndAmounts array.
     * @param idsAndAmounts      An array of ids and amounts.
     * @param replacementAmounts An optional array of replacement amounts.
     * @return commitmentsHash   The EIP-712 hash of the Lock[] commitments array.
     * @dev This function expects that the calldata of idsAndAmounts will have bounds
     * checked elsewhere; using it without this check occurring elsewhere can result in
     * erroneous hash values. This function also expects that replacementAmounts.length
     * equals idsAndAmounts.length and will break if the invariant is not upheld.
     */
    function toCommitmentsHash(uint256[2][] calldata idsAndAmounts, uint256[] memory replacementAmounts)
        internal
        pure
        returns (bytes32 commitmentsHash)
    {
        assembly ("memory-safe") {
            // Retrieve the free memory pointer; memory will be left dirtied.
            let ptr := mload(0x40)

            // Temporarily allocate four words of memory.
            let hashesPtr := add(ptr, 0x80)

            // Write lock typehash to first word of memory.
            mstore(ptr, LOCK_TYPEHASH)

            // Cache various memory pointer data locations.
            let replacementDataStart := add(replacementAmounts, 0x20)
            let lockDataStart := add(ptr, 0x20)

            // Iterate over the replacementAmounts array, splicing in the updated amounts.
            for { let i := 0 } lt(i, idsAndAmounts.length) { i := add(i, 1) } {
                // Retrieve the id from the relevant segment of calldata.
                let id := calldataload(add(idsAndAmounts.offset, shl(6, i)))

                // Copy id from calldata to next two words of allocated memory region.
                // Deconstruct id into lockTag + token by inserting an empty word.
                mstore(lockDataStart, id) // lockTag
                mstore(add(lockDataStart, 0x20), id) // token
                mstore(add(lockDataStart, 0x0c), 0) // empty word between lockTag & token

                // Copy amount from replacement data to last word of allocated memory region.
                mstore(add(lockDataStart, 0x40), mload(add(replacementDataStart, shl(5, i))))

                // Derive hash of allocated memory & write to next hashes memory region.
                mstore(add(hashesPtr, shl(5, i)), keccak256(ptr, 0x80))
            }

            // Compute hash of derived hashes that have been stored in memory.
            commitmentsHash := keccak256(hashesPtr, shl(5, idsAndAmounts.length))
        }
    }

    /**
     * @notice Internal pure function for deriving the commitments hash based on the
     * ids and amounts of a given batch claim component.
     * @param claims           An array of BatchClaimComponent structs.
     * @return commitmentsHash The EIP-712 hash of the Lock[] commitments array.
     */
    function toCommitmentsHash(BatchClaimComponent[] calldata claims) internal pure returns (uint256 commitmentsHash) {
        // Retrieve the total number of committed locks in the batch claim.
        uint256 totalLocks = claims.length;

        // Allocate working memory for hashing operations.
        (uint256 ptr, uint256 hashesPtr) = _allocateCommitmentsHashingMemory(totalLocks);

        unchecked {
            // Cache lock-specific data start memory pointer location.
            uint256 lockDataStart = ptr + 0x20;

            // Iterate over the claims array.
            for (uint256 i = 0; i < totalLocks; ++i) {
                // Navigate to the current claim component in calldata.
                BatchClaimComponent calldata claimComponent = claims[i];

                assembly ("memory-safe") {
                    // Copy data on committed lock from relevant segment of calldata.
                    // Deconstruct id into lockTag + token by inserting an empty word.
                    mstore(lockDataStart, calldataload(claimComponent)) // lockTag
                    calldatacopy(add(lockDataStart, 0x2c), add(claimComponent, 0x0c), 0x34) // token + amount
                    mstore(add(lockDataStart, 0x0c), 0) // empty word between lockTag & token

                    // Hash the elements in scratch space and store at current position.
                    mstore(add(hashesPtr, shl(5, i)), keccak256(ptr, 0x80))
                }
            }
        }

        assembly ("memory-safe") {
            // Derive the commitments hash using the prepared lock hashes data.
            commitmentsHash := keccak256(hashesPtr, shl(5, totalLocks))
        }
    }

    /**
     * @notice Internal pure function for retrieving an EIP-712 claim hash. Used when a
     * compact is registered with a directly corresponding deposit.
     * @param sponsor    The account sponsoring the registered compact.
     * @param tokenId    Identifier for the associated token & lock.
     * @param amount     The associated number of tokens on the compact.
     * @param arbiter    Account tasked with initiating claims against the compact.
     * @param nonce      Allocator replay protection nonce.
     * @param expires    Timestamp when the claim expires.
     * @param typehash   Typehash of the entire compact, including witness subtypes.
     * @param witness    EIP712 structured hash of witness.
     * @return claimHash The corresponding EIP-712 message hash.
     */
    function toClaimHashFromDeposit(
        address sponsor,
        uint256 tokenId,
        uint256 amount,
        address arbiter,
        uint256 nonce,
        uint256 expires,
        bytes32 typehash,
        bytes32 witness
    ) internal pure returns (bytes32 claimHash) {
        assembly ("memory-safe") {
            // Retrieve the free memory pointer; memory will be left dirtied.
            let m := mload(0x40)

            // Prepare the inputs to the message hash.
            mstore(m, typehash)
            mstore(add(m, 0x20), arbiter)
            mstore(add(m, 0x40), sponsor)
            mstore(add(m, 0x60), nonce)
            mstore(add(m, 0x80), expires)
            mstore(add(m, 0xa0), tokenId) // lockTag
            mstore(add(m, 0xc0), tokenId) // token
            mstore(add(m, 0xac), 0) // empty word between lockTag and token
            mstore(add(m, 0xe0), amount)
            mstore(add(m, 0x100), witness)

            // Derive the message hash from the prepared data.
            // Do not include witness hash for no-witness case.
            claimHash := keccak256(m, add(0x100, shl(5, iszero(eq(typehash, COMPACT_TYPEHASH)))))
        }
    }

    /**
     * @notice Internal pure function for retrieving an EIP-712 claim hash for a batch compact.
     * Used when a batch compact is registered with a directly corresponding set of deposits.
     * @param sponsor            The account sponsoring the claimed compact.
     * @param idsAndAmounts      An array with IDs and aggregate transfer amounts.
     * @param arbiter            Account tasked with initiating claims against the compact.
     * @param nonce              Allocator replay protection nonce.
     * @param expires            Timestamp when the compact expires.
     * @param typehash           Typehash of the entire compact, including witness subtypes.
     * @param witness            EIP712 structured hash of witness.
     * @param replacementAmounts An optional array of replacement amounts.
     * @return messageHash       The corresponding EIP-712 messagehash.
     */
    function toClaimHashFromBatchDeposit(
        address sponsor,
        uint256[2][] calldata idsAndAmounts,
        address arbiter,
        uint256 nonce,
        uint256 expires,
        bytes32 typehash,
        bytes32 witness,
        uint256[] memory replacementAmounts
    ) internal pure returns (bytes32 messageHash) {
        // Derive the commitments hash using the provided ids and amounts array.
        bytes32 commitmentsHash = idsAndAmounts.toCommitmentsHash(replacementAmounts);

        assembly ("memory-safe") {
            // Retrieve the free memory pointer; memory will be left dirtied.
            let m := mload(0x40)

            // Prepare the inputs to the message hash.
            mstore(m, typehash)
            mstore(add(m, 0x20), arbiter)
            mstore(add(m, 0x40), sponsor)
            mstore(add(m, 0x60), nonce)
            mstore(add(m, 0x80), expires)
            mstore(add(m, 0xa0), commitmentsHash)
            mstore(add(m, 0xc0), witness)

            // Derive the message hash from the prepared data.
            // Do not include witness hash for no-witness case.
            messageHash := keccak256(m, add(0xc0, shl(5, iszero(eq(typehash, BATCH_COMPACT_TYPEHASH)))))
        }
    }

    /**
     * @notice Private view function for deriving the EIP-712 message hash for
     * a specific element on a multichain claim with or without a witness.
     * @param claim                     Pointer to the claim location in calldata.
     * @param elementTypehash           The element typehash.
     * @param commitmentsHash           The EIP-712 hash of the Lock[] commitments array.
     * @return elementHash              The EIP-712 compliant element hash.
     */
    function _toElementHash(uint256 claim, bytes32 elementTypehash, uint256 commitmentsHash)
        private
        view
        returns (bytes32 elementHash)
    {
        assembly ("memory-safe") {
            // Retrieve the free memory pointer; memory will be left dirtied.
            let m := mload(0x40)

            // Prepare data: element typehash, arbiter, chainid, commitmentsHash, & witness.
            mstore(m, elementTypehash)
            mstore(add(m, 0x20), caller()) // arbiter
            mstore(add(m, 0x40), chainid())
            mstore(add(m, 0x60), commitmentsHash)
            mstore(add(m, 0x80), calldataload(add(claim, 0xa0))) // witness

            // Derive the element hash from the prepared data and write it to memory.
            // Omit the witness if the default "no-witness" typehash is provided.
            elementHash := keccak256(m, add(0x80, shl(5, iszero(eq(elementTypehash, ELEMENT_TYPEHASH)))))
        }
    }

    /**
     * @notice Private view function for deriving the EIP-712 message hash for
     * a batch transfer or withdrawal once a commitments hash is available.
     * @param transfer        An AllocatedBatchTransfer struct containing the transfer details.
     * @param commitmentsHash A hash of the commitments array.
     * @return claimHash      The EIP-712 compliant message hash.
     */
    function _toBatchTransferClaimHashUsingCommitmentsHash(
        AllocatedBatchTransfer calldata transfer,
        uint256 commitmentsHash
    ) private view returns (bytes32 claimHash) {
        assembly ("memory-safe") {
            // Retrieve the free memory pointer; memory will be left dirtied.
            let m := mload(0x40)

            // Prepare initial components of message data: typehash, arbiter, & sponsor.
            mstore(m, BATCH_COMPACT_TYPEHASH)
            mstore(add(m, 0x20), caller()) // arbiter: msg.sender
            mstore(add(m, 0x40), caller()) // sponsor: msg.sender

            // Next data segment copied from calldata: nonce & expires.
            mstore(add(m, 0x60), calldataload(add(transfer, 0x20))) // nonce
            mstore(add(m, 0x80), calldataload(add(transfer, 0x40))) // expires

            // Prepare final component of message data: commitmentsHash.
            mstore(add(m, 0xa0), commitmentsHash)

            // Derive the message hash from the prepared data.
            claimHash := keccak256(m, 0xc0)
        }
    }

    /**
     * @notice Private pure function for allocating a memory region used to derive both
     * individual commitment hashes (including placing the typehash in memory) as well
     * as an aggregate commitments hash.
     * @param totalLocks The total number of locks used to derive the commitments hash.
     * @return ptr       A pointer to the region where inputs are prepared for each hash.
     * @return hashesPtr A pointer to the region where each derived hash will be prepared.
     */
    function _allocateCommitmentsHashingMemory(uint256 totalLocks)
        private
        pure
        returns (uint256 ptr, uint256 hashesPtr)
    {
        assembly ("memory-safe") {
            // Retrieve the current free memory pointer.
            ptr := mload(0x40)

            // Write lock typehash to first word of memory.
            mstore(ptr, LOCK_TYPEHASH)

            // Allocate four words of memory for deriving hashes.
            hashesPtr := add(ptr, 0x80)

            // Allocate additional memory based on the total committed locks.
            mstore(0x40, add(hashesPtr, shl(5, totalLocks)))
        }
    }
}<|MERGE_RESOLUTION|>--- conflicted
+++ resolved
@@ -51,35 +51,9 @@
      * @param transfer   An AllocatedTransfer struct containing the transfer details.
      * @return claimHash The EIP-712 compliant message hash.
      */
-<<<<<<< HEAD
-    function toTransferMessageHash(AllocatedTransfer calldata transfer) internal view returns (bytes32 messageHash) {
+    function toTransferClaimHash(AllocatedTransfer calldata transfer) internal view returns (bytes32 claimHash) {
         // Declare variable for total amount
         uint256 totalAmount = transfer.recipients.aggregate();
-=======
-    function toTransferClaimHash(AllocatedTransfer calldata transfer) internal view returns (bytes32 claimHash) {
-        // Declare variables for tracking, total amount, current amount, and errors.
-        uint256 amount = 0;
-        uint256 currentAmount;
-        uint256 errorBuffer;
-
-        // Navigate to the components array in calldata.
-        Component[] calldata recipients = transfer.recipients;
-
-        // Retrieve the length of the array.
-        uint256 totalRecipients = recipients.length;
-
-        unchecked {
-            // Iterate over each component.
-            for (uint256 i = 0; i < totalRecipients; ++i) {
-                // Retrieve the current amount of the component.
-                currentAmount = recipients[i].amount;
-
-                // Add current amount to total amount and check for overflow.
-                amount += currentAmount;
-                errorBuffer |= (amount < currentAmount).asUint256();
-            }
-        }
->>>>>>> ff4575ae
 
         assembly ("memory-safe") {
             // Retrieve the free memory pointer; memory will be left dirtied.
