// SPDX-License-Identifier: MIT
pragma solidity ^0.8.27;

import { ResetPeriod } from "../types/ResetPeriod.sol";
import { Scope } from "../types/Scope.sol";
import { Lock } from "../types/Lock.sol";
import { MetadataLib } from "./MetadataLib.sol";
import { EfficiencyLib } from "./EfficiencyLib.sol";
import { SignatureCheckerLib } from "solady/utils/SignatureCheckerLib.sol";
import { CompactCategory } from "../types/CompactCategory.sol";

import { EfficientHashLib } from "solady/utils/EfficientHashLib.sol";

/**
 * @title IdLib
 * @notice Library contract implementing logic for deriving IDs for allocators and
 * for resource locks, converting between various IDs, and for extracting details
 * related to those IDs. This includes logic for registering allocators and for
 * assigning them an allocator ID.
 */
library IdLib {
    using IdLib for bytes12;
    using IdLib for uint96;
    using IdLib for uint256;
    using IdLib for address;
    using IdLib for ResetPeriod;
    using MetadataLib for Lock;
    using EfficiencyLib for bool;
    using EfficiencyLib for uint8;
    using EfficiencyLib for uint96;
    using EfficiencyLib for bytes12;
    using EfficiencyLib for uint256;
    using EfficiencyLib for address;
    using EfficiencyLib for ResetPeriod;
    using EfficiencyLib for Scope;
    using SignatureCheckerLib for address;
    using EfficientHashLib for bytes;

    error NoAllocatorRegistered(uint96 allocatorId);
    error AllocatorAlreadyRegistered(uint96 allocatorId, address allocator);

    // Storage slot seed for mapping allocator IDs to allocator addresses.
    uint256 private constant _ALLOCATOR_BY_ALLOCATOR_ID_SLOT_SEED = 0x000044036fc77deaed2300000000000000000000000;

    // keccak256(bytes("AllocatorRegistered(uint96,address)")).
    uint256 private constant _ALLOCATOR_REGISTERED_EVENT_SIGNATURE = 0xc54dcaa67a8fd7b4a9aa6fd57351934c792613d5ec1acbd65274270e6de8f7e4;

    // Error selectors for NoAllocatorRegistered and AllocatorAlreadyRegistered.
    uint256 private constant _NO_ALLOCATOR_REGISTERED_ERROR_SIGNATURE = 0xcf90c3a8;
    uint256 private constant _ALLOCATOR_ALREADY_REGISTERED_ERROR_SIGNATURE = 0xc18b0e97;

    /**
     * @notice Internal function for registering an allocator. Derives an ID for the
     * allocator and stores the allocator's address for that ID, reverting if an
     * allocator has already been registered for the ID in question.
     * @param allocator The address to register as an allocator.
     * @return allocatorId The derived ID for the registered allocator.
     */
    function register(address allocator) internal returns (uint96 allocatorId) {
        // Derive the allocator ID for the provided allocator address.
        allocatorId = allocator.usingAllocatorId();

        assembly ("memory-safe") {
            // Derive storage slot for allocator registration by ID.
            let allocatorSlot := or(_ALLOCATOR_BY_ALLOCATOR_ID_SLOT_SEED, allocatorId)

            // Retrieve the allocator value at the derived storage slot.
            let registeredAllocator := sload(allocatorSlot)

            // Revert if an allocator has already been registered for the ID.
            if registeredAllocator {
                mstore(0, _ALLOCATOR_ALREADY_REGISTERED_ERROR_SIGNATURE)
                mstore(0x20, allocatorId)
                mstore(0x40, registeredAllocator)
                revert(0x1c, 0x44)
            }

            // Store allocator address (sanitize first as an added precaution).
            allocator := shr(0x60, shl(0x60, allocator))
            sstore(allocatorSlot, allocator)

            // Emit AllocatorRegistered(allocatorId, allocator) event.
            mstore(0x00, allocatorId)
            mstore(0x20, allocator)
            log1(0x00, 0x40, _ALLOCATOR_REGISTERED_EVENT_SIGNATURE)
        }
    }

    /**
     * @notice Internal view function for constructing a resource lock ID assuming that the
     * provided allocator has been registered. Derives the allocator ID from the registered
     * allocator, and combines it with the provided scope, reset period, and token address
     * to form a single ID value. Reverts if the allocator is not registered.
     * @param token   The address of the underlying token.
     * @param locktag Lock configuration identifier, containing the allocator, resetPeriod, and scope.
     * @return id     The derived resource lock ID.
     */
    function toIdIfRegistered(address token, bytes12 locktag) internal view returns (uint256 id) {
        // Derive the allocator ID for the provided allocator address.
        locktag.toAllocatorId().mustHaveARegisteredAllocator();

        // Derive resource lock ID (pack scope, reset period, allocator ID, & token).
        id = (locktag.asUint256() | token.asUint256());
    }

    /**
     * @notice Internal view function for retrieving an allocator's address from their ID.
     * Reverts if no allocator is registered with the provided ID.
     * @param allocatorId The ID to look up.
     * @return allocator  The registered allocator's address.
     */
    function toRegisteredAllocator(uint96 allocatorId) internal view returns (address allocator) {
        assembly ("memory-safe") {
            // Retrieve allocator from storage based on allocator ID.
            allocator := sload(or(_ALLOCATOR_BY_ALLOCATOR_ID_SLOT_SEED, allocatorId))

            // Revert if no registered allocator is located.
            if iszero(allocator) {
                mstore(0, _NO_ALLOCATOR_REGISTERED_ERROR_SIGNATURE)
                mstore(0x20, allocatorId)
                revert(0x1c, 0x24)
            }
        }
    }

    /**
     * @notice Internal view function that verifies an allocator is registered and
     * returns their ID. Derives the allocator ID from the address and reverts if the
     * stored address doesn't exactly match the provided one.
     * @param allocator    The address to check registration for.
     * @return allocatorId The derived allocator ID.
     */
    function toAllocatorIdIfRegistered(address allocator) internal view returns (uint96 allocatorId) {
        // Derive the allocator ID for the provided allocator address.
        allocatorId = allocator.usingAllocatorId();

        assembly ("memory-safe") {
            // Revert on any difference between original address and stored address.
            if xor(allocator, sload(or(_ALLOCATOR_BY_ALLOCATOR_ID_SLOT_SEED, allocatorId))) {
                mstore(0, _NO_ALLOCATOR_REGISTERED_ERROR_SIGNATURE)
                mstore(0x20, allocatorId)
                revert(0x1c, 0x24)
            }
        }
    }

    /**
     * @notice Internal view function for extracting and validating an allocator ID from
     * a resource lock ID. Reverts if the allocator is not registered.
     * @param id           The resource lock ID to extract from.
     * @return allocatorId The validated allocator ID.
     */
    function toRegisteredAllocatorId(uint256 id) internal view returns (uint96 allocatorId) {
        allocatorId = id.toAllocatorId();
        allocatorId.mustHaveARegisteredAllocator();
    }

    /**
     * @notice Internal view function that checks if an allocator ID has a registered
     * allocator. Reverts if no allocator is registered.
     * @param allocatorId The allocator ID to check.
     */
    function mustHaveARegisteredAllocator(uint96 allocatorId) internal view {
        assembly ("memory-safe") {
            // NOTE: consider an SLOAD bypass for a fully compact allocator
            if iszero(sload(or(_ALLOCATOR_BY_ALLOCATOR_ID_SLOT_SEED, allocatorId))) {
                mstore(0, _NO_ALLOCATOR_REGISTERED_ERROR_SIGNATURE)
                mstore(0x20, allocatorId)
                revert(0x1c, 0x24)
            }
        }
    }

    /**
     * @notice Internal view function that checks if an allocator can be registered.
     * Returns true if any of the following are true:
     *  - The caller is the allocator
     *  - The allocator address contains code
     *  - The proof is a valid create2 deployment that derives the allocator address
     *    (e.g. proof must take the form of 0xff ++ factory ++ salt ++ initcode hash)
     * @param allocator The address to check.
     * @param proof     An 85-byte value containing create2 address derivation parameters.
     * @return          Whether the allocator can be registered.
     */
    function canBeRegistered(address allocator, bytes calldata proof) internal view returns (bool) {
        return (msg.sender == allocator).or(allocator.code.length > 0).or(proof.length == 85 && (proof[0] == 0xff).and(allocator == address(uint160(uint256(proof.hashCalldata())))));
    }

    /**
     * @notice Internal view function for retrieving an allocator's address from a
     * resource lock ID. Reverts if no allocator has been registered for the ID.
     * @param id         The resource lock ID to extract the allocator from.
     * @return allocator The address of the allocator.
     */
    function toAllocator(uint256 id) internal view returns (address allocator) {
        allocator = id.toAllocatorId().toRegisteredAllocator();
    }

    /**
     * @notice Internal view function for extracting the full Lock struct from a
     * resource lock ID.
     * @param id    The resource lock ID to extract from.
     * @return lock A Lock struct containing token, allocator, reset period, and scope.
     */
    function toLock(uint256 id) internal view returns (Lock memory lock) {
        lock.token = id.toAddress();
        lock.allocator = id.toAllocator();
        lock.resetPeriod = id.toResetPeriod();
        lock.scope = id.toScope();
    }

    /**
     * @notice Internal pure function for building the "lock tag" from an
     * allocatorId, scope, and reset period.
     * @param allocatorId The allocator ID.
     * @param scope       The scope of the resource lock (multichain or single chain).
     * @param resetPeriod The duration after which the resource lock can be reset.
     * @return            The lock tag.
     */
    function toLockTag(uint96 allocatorId, Scope scope, ResetPeriod resetPeriod) internal pure returns (bytes12) {
        // Derive lock tag (pack scope, reset period, & allocator ID).
        return ((scope.asUint256() << 255) | (resetPeriod.asUint256() << 252) | (allocatorId.asUint256() << 160)).asBytes12();
    }

    /**
     * @notice Internal pure function for extracting the "lock tag" from an ID.
     * @param id The resource lock ID.
     * @return lockTag The lock tag.
     */
    function toLockTag(uint256 id) internal pure returns (bytes12 lockTag) {
        // Extract the lock tag.
        assembly ("memory-safe") {
            lockTag := shl(160, shr(160, id))
        }
    }

    /**
     * @notice Internal pure function for extracting the last 20 bytes of an
     * underlying uint256 as an address. This represents either the token
     * address (for a resource lock ID) or the claimant address (for a claimant
     * value).
     * @param id The uint256 to extract from.
     * @return   The address.
     */
    function toAddress(uint256 id) internal pure returns (address) {
        return id.asSanitizedAddress();
    }

    /**
     * @notice Internal pure function for creating a new resource lock ID with a
     * different token address.
     * @param id         The resource lock ID to modify.
     * @param token      The new token address.
     * @return updatedId The modified resource lock ID.
     */
    function withReplacedToken(uint256 id, address token) internal pure returns (uint256 updatedId) {
        assembly ("memory-safe") {
            updatedId := or(shl(160, shr(160, id)), shr(96, shl(96, token)))
        }
    }

    /**
     * @notice Internal pure function for creating a new resource lock ID from an
     * existing id and a lock tag.
     * @param id         The resource lock ID to modify.
     * @param lockTag    The new lock tag.
     * @return updatedId The modified resource lock ID.
     */
    function withReplacedLockTag(uint256 id, bytes12 lockTag) internal pure returns (uint256 updatedId) {
        assembly ("memory-safe") {
            updatedId := or(shl(160, shr(160, lockTag)), shr(96, shl(96, id)))
        }
    }

    /**
     * @notice Internal pure function for extracting the scope from a resource lock ID.
     * @param id     The resource lock ID to extract from.
     * @return scope The scope (uppermost bit).
     */
    function toScope(uint256 id) internal pure returns (Scope scope) {
        assembly ("memory-safe") {
            // extract uppermost bit
            scope := shr(255, id)
        }
    }

    /**
     * @notice Internal pure function for extracting the reset period from a resource
     * lock ID.
     * @param id           The resource lock ID to extract from.
     * @return resetPeriod The reset period (bits 252-254).
     */
    function toResetPeriod(uint256 id) internal pure returns (ResetPeriod resetPeriod) {
        assembly ("memory-safe") {
            // extract 2nd, 3rd & 4th uppermost bits
            resetPeriod := and(shr(252, id), 7)
        }
    }

    /**
<<<<<<< HEAD
     * @notice Internal pure function for extracting the reset period from a locktag.
     * @param locktag      Locktag to extract from.
     * @return resetPeriod The reset period (bits 252-254).
     */
    function toResetPeriod(bytes12 locktag) internal pure returns (ResetPeriod resetPeriod) {
        assembly ("memory-safe") {
            // extract 2nd, 3rd & 4th uppermost bits
            resetPeriod := and(shr(252, locktag), 7)
=======
     * @notice Internal pure function for extracting the reset period from a resource
     * lock tag.
     * @param lockTag      The resource lock tag to extract from.
     * @return resetPeriod The reset period (bits 252-254).
     */
    function toResetPeriod(bytes12 lockTag) internal pure returns (ResetPeriod resetPeriod) {
        assembly ("memory-safe") {
            // extract 2nd, 3rd & 4th uppermost bits
            resetPeriod := and(shr(252, lockTag), 7)
>>>>>>> 81ebacf1
        }
    }

    /**
     * @notice Internal pure function for extracting the compact flag from a resource
     * lock ID. The compact flag is a 4-bit component of the allocator ID.
     * @param id           The resource lock ID to extract from.
     * @return compactFlag The compact flag (bits 248-251).
     */
    function toCompactFlag(uint256 id) internal pure returns (uint8 compactFlag) {
        assembly ("memory-safe") {
            // extract 5th, 6th, 7th & 8th uppermost bits
            compactFlag := and(shr(248, id), 15)
        }
    }

    /**
     * @notice Internal pure function for extracting the allocator ID from a resource
     * lock ID. The allocator ID is a 92-bit value, with the first 4 bits representing
     * the compact flag and the last 88 bits matching the last 88 bits of the underlying
     * allocator, but is represented by a uint96 as solidity only supports uint values
     * for multiples of 8 bits.
     * @param id           The resource lock ID to extract from.
     * @return allocatorId The allocator ID (bits 160-251).
     */
    function toAllocatorId(uint256 id) internal pure returns (uint96 allocatorId) {
        assembly ("memory-safe") {
            // Extract bits 5-96.
            allocatorId := shr(164, shl(4, id))
        }
    }

    /**
     * @notice Internal pure function for extracting the allocator ID from a locktag.
     * Allocator ID is represented by a uint96 as solidity only supports uint values
     * for multiples of 8 bits.
     * @param locktag      Locktag to extract from.
     * @return allocatorId The allocator ID (bits 160-251).
     */
    function toAllocatorId(bytes12 locktag) internal pure returns (uint96 allocatorId) {
        // We need to move the locktag from the leftmost 12 to the rightmost 12.
        assembly ("memory-safe") {
            // extract bits 5-96
            allocatorId := shr(164, shl(4, locktag))
        }
    }

    /**
     * @notice Internal pure function for converting a reset period to its duration in
     * seconds. There are eight distinct reset periods ranging from one second to
     * thirty days. Specific periods include some additional padding:
     *  - One hour is padded by five minutes
     *  - Seven days is padded by one hour
     * @dev No bounds check performed; ensure that the enum value is in range.
     * @param resetPeriod The reset period to convert.
     * @return duration   The duration in seconds.
     */
    function toSeconds(ResetPeriod resetPeriod) internal pure returns (uint256 duration) {
        assembly ("memory-safe") {
            // Bitpacked durations in 24-bit segments:
            // 278d00  094890  015180  000f3c  000258  00003c  00000f  000001
            // 30 days 7 days  1 day   1 hour  10 min  1 min   15 sec  1 sec
            let bitpacked := 0x278d00094890015180000f3c00025800003c00000f000001

            // Shift right by period * 24 bits & mask the least significant 24 bits.
            duration := and(shr(mul(resetPeriod, 24), bitpacked), 0xffffff)
        }
    }

    /**
     * @notice Internal pure function for computing an address's compact flag. The flag
     * is a 4-bit value that represents how "compact" the address of an allocator is. A
     * fully "compact" allocator address will have nine leading zero bytes, or eighteen
     * leading zero nibbles. To be considered even partially compact, the account must
     * have at least two leading zero bytes, or four leading zero nibbles. The full
     * scoring formula is therefore:
     *  - 0-3 leading zero nibbles: 0
     *  - 4-17 leading zero nibbles: number of leading zeros minus 3
     *  - 18+ leading zero nibbles: 15
     * @param allocator    The address to compute the flag for.
     * @return compactFlag The computed compact flag.
     */
    function toCompactFlag(address allocator) internal pure returns (uint8 compactFlag) {
        assembly ("memory-safe") {
            // Extract the uppermost 72 bits of the address.
            let x := shr(184, shl(96, allocator))

            // Propagate the highest set bit.
            x := or(x, shr(1, x))
            x := or(x, shr(2, x))
            x := or(x, shr(4, x))
            x := or(x, shr(8, x))
            x := or(x, shr(16, x))
            x := or(x, shr(32, x))

            // Count set bits to derive most significant bit in the last byte.
            let y := sub(x, and(shr(1, x), 0x5555555555555555))
            y := add(and(y, 0x3333333333333333), and(shr(2, y), 0x3333333333333333))
            y := and(add(y, shr(4, y)), 0x0f0f0f0f0f0f0f0f)
            y := add(y, shr(8, y))
            y := add(y, shr(16, y))
            y := add(y, shr(32, y))

            // Look up final value in the sequence.
            compactFlag := and(shr(and(sub(72, and(y, 127)), not(3)), 0xfedcba9876543210000), 15)
        }
    }

    /**
     * @notice Internal pure function for computing an allocator's ID from their address.
     * Combines the compact flag (4 bits) with the last 88 bits of the address.
     * @param allocator    The address to compute the ID for.
     * @return allocatorId The computed allocator ID.
     */
    function usingAllocatorId(address allocator) internal pure returns (uint96 allocatorId) {
        uint8 compactFlag = allocator.toCompactFlag();

        assembly ("memory-safe") {
            allocatorId := or(shl(88, compactFlag), shr(168, shl(168, allocator)))
        }
    }

    /**
     * @notice Internal pure function for extracting the allocator ID from a resource
     * lock tag. The allocator ID is a 92-bit value, with the first 4 bits representing
     * the compact flag and the last 88 bits matching the last 88 bits of the underlying
     * allocator, but is represented by a uint96 as solidity only supports uint values
     * for multiples of 8 bits.
     * @param lockTag      The resource lock tag to extract from.
     * @return allocatorId The allocator ID (bits 160-251).
     */
    function toAllocatorId(bytes12 lockTag) internal pure returns (uint96 allocatorId) {
        assembly ("memory-safe") {
            // Extract bits 5-96.
            allocatorId := shr(164, shl(4, lockTag))
        }
    }

    /**
     * @notice Internal view function for ensuring that the allocator ID from a resource
     * lock tag is registered to an allocator.
     * @param lockTag The resource lock tag to check allocator registration for.
     */
    function hasRegisteredAllocatorId(bytes12 lockTag) internal view {
        lockTag.toAllocatorId().mustHaveARegisteredAllocator();
    }

    /**
     * @notice Internal pure function for deriving a resource lock ID from a Lock struct.
     * The ID consists of:
     *  - Bit 255: scope
     *  - Bits 252-254: reset period
     *  - Bits 160-251: allocator ID (first 4 bits are compact flag, next 88 from allocator address)
     *  - Bits 0-159: token address
     * @dev Note that this will return an ID even if the allocator is unregistered.
     * @param lock The Lock struct containing the resource lock's components.
     * @return id  The derived resource lock ID.
     */
    function toId(Lock memory lock) internal pure returns (uint256 id) {
        id = ((lock.scope.asUint256() << 255) | (lock.resetPeriod.asUint256() << 252) | (lock.allocator.usingAllocatorId().asUint256() << 160) | lock.token.asUint256());
    }
}<|MERGE_RESOLUTION|>--- conflicted
+++ resolved
@@ -298,16 +298,6 @@
     }
 
     /**
-<<<<<<< HEAD
-     * @notice Internal pure function for extracting the reset period from a locktag.
-     * @param locktag      Locktag to extract from.
-     * @return resetPeriod The reset period (bits 252-254).
-     */
-    function toResetPeriod(bytes12 locktag) internal pure returns (ResetPeriod resetPeriod) {
-        assembly ("memory-safe") {
-            // extract 2nd, 3rd & 4th uppermost bits
-            resetPeriod := and(shr(252, locktag), 7)
-=======
      * @notice Internal pure function for extracting the reset period from a resource
      * lock tag.
      * @param lockTag      The resource lock tag to extract from.
@@ -317,7 +307,6 @@
         assembly ("memory-safe") {
             // extract 2nd, 3rd & 4th uppermost bits
             resetPeriod := and(shr(252, lockTag), 7)
->>>>>>> 81ebacf1
         }
     }
 
