--- conflicted
+++ resolved
@@ -111,11 +111,7 @@
         _setReentrancyGuard();
 
         // Process the withdrawal.
-<<<<<<< HEAD
-        msg.sender.withdraw(recipient.usingCallerIfNull(), id, amount);
-=======
-        msg.sender.withdraw(recipient, id, amount, (true).asStubborn());
->>>>>>> 7d287bf4
+        msg.sender.withdraw(recipient.usingCallerIfNull(), id, amount, (true).asStubborn());
 
         // Clear the reentrancy guard.
         _clearReentrancyGuard();
