// SPDX-License-Identifier: MIT
pragma solidity ^0.8.27;

import { ITheCompact } from "./interfaces/ITheCompact.sol";

import { BatchTransfer, SplitBatchTransfer } from "./types/BatchClaims.sol";
import { BasicTransfer, SplitTransfer } from "./types/Claims.sol";
import { CompactCategory } from "./types/CompactCategory.sol";
import { Lock } from "./types/Lock.sol";
import { Scope } from "./types/Scope.sol";
import { ResetPeriod } from "./types/ResetPeriod.sol";
import { ForcedWithdrawalStatus } from "./types/ForcedWithdrawalStatus.sol";
import { EmissaryStatus } from "./types/EmissaryStatus.sol";

import { TheCompactLogic } from "./lib/TheCompactLogic.sol";

import { ERC6909 } from "solady/tokens/ERC6909.sol";
import { ISignatureTransfer } from "permit2/src/interfaces/ISignatureTransfer.sol";

/**
 * @title The Compact
 * @custom:version 0 (early-stage proof-of-concept)
 * @author 0age (0age.eth)
 * @notice The Compact is an ownerless ERC6909 contract that facilitates the voluntary
 *         formation and mediation of reusable "resource locks."
 *         This contract has not yet been properly tested, audited, or reviewed.
 */
contract TheCompact is ITheCompact, ERC6909, TheCompactLogic {
    function deposit(bytes12 locktag) external payable returns (uint256) {
        return _performCustomNativeTokenDeposit(locktag, msg.sender);
    }

    function deposit(bytes12 locktag, address recipient) external payable returns (uint256) {
        return _performCustomNativeTokenDeposit(locktag, recipient);
    }

<<<<<<< HEAD
    function deposit(address token, bytes12 locktag, uint256 amount) external returns (uint256) {
        return _performCustomERC20Deposit(token, locktag, amount, msg.sender);
=======
    function depositAndRegisterFor(address recipient, address allocator, ResetPeriod resetPeriod, Scope scope, address arbiter, uint256 nonce, uint256 expires, bytes32 typehash, bytes32 witness)
        external
        payable
        returns (uint256 id, bytes32 claimhash)
    {
        id = _performCustomNativeTokenDeposit(allocator, resetPeriod, scope, recipient);

        claimhash = _registerUsingClaimWithWitness(recipient, id, msg.value, arbiter, nonce, expires, typehash, witness, resetPeriod);
    }

    function depositAndRegisterFor(
        address recipient,
        address token,
        address allocator,
        ResetPeriod resetPeriod,
        Scope scope,
        uint256 amount,
        address arbiter,
        uint256 nonce,
        uint256 expires,
        bytes32 typehash,
        bytes32 witness
    ) external returns (uint256 id, bytes32 claimhash) {
        id = _performCustomERC20Deposit(token, allocator, resetPeriod, scope, amount, recipient);

        claimhash = _registerUsingClaimWithWitness(recipient, id, amount, arbiter, nonce, expires, typehash, witness, resetPeriod);
    }

    function deposit(address allocator, ResetPeriod resetPeriod, Scope scope, address recipient) external payable returns (uint256) {
        return _performCustomNativeTokenDeposit(allocator, resetPeriod, scope, recipient);
>>>>>>> 81ebacf1
    }

    function deposit(address token, bytes12 locktag, uint256 amount, address recipient) external returns (uint256) {
        return _performCustomERC20Deposit(token, locktag, amount, recipient);
    }

    function deposit(uint256[2][] calldata idsAndAmounts, address recipient) external payable returns (bool) {
        _processBatchDeposit(idsAndAmounts, recipient);

        return true;
    }

    function depositAndRegister(uint256[2][] calldata idsAndAmounts, bytes32[2][] calldata claimHashesAndTypehashes, uint256 duration) external payable returns (bool) {
        _processBatchDeposit(idsAndAmounts, msg.sender);

        return _registerBatch(claimHashesAndTypehashes, duration);
    }

    function depositAndRegisterFor(address recipient, uint256[2][] calldata idsAndAmounts, address arbiter, uint256 nonce, uint256 expires, bytes32 typehash, bytes32 witness, ResetPeriod resetPeriod)
        external
        payable
        returns (bytes32 claimhash)
    {
        _processBatchDeposit(idsAndAmounts, recipient);

        claimhash = _registerUsingBatchClaimWithWitness(recipient, idsAndAmounts, arbiter, nonce, expires, typehash, witness, resetPeriod);
    }

    function deposit(
        address token,
        uint256, // amount
        uint256, // nonce
        uint256, // deadline
        address, // depositor
        bytes12 locktag,
        address recipient,
        bytes calldata signature
    ) external returns (uint256) {
        return _depositViaPermit2(token, locktag, recipient, signature);
    }

    function depositAndRegister(
        address token,
        uint256, // amount
        uint256, // nonce
        uint256, // deadline
        address depositor, // also recipient
        bytes12 locktag,
        bytes32 claimHash,
        CompactCategory compactCategory,
        string calldata witness,
        bytes calldata signature
    ) external returns (uint256) {
        return _depositAndRegisterViaPermit2(token, depositor, locktag, claimHash, compactCategory, witness, signature);
    }

    function deposit(
        address, // depositor
        ISignatureTransfer.TokenPermissions[] calldata permitted,
        uint256, // nonce
        uint256, // deadline
        bytes12, // locktag,
        address recipient,
        bytes calldata signature
    ) external payable returns (uint256[] memory) {
        return _depositBatchViaPermit2(permitted, recipient, signature);
    }

    function depositAndRegister(
        address depositor,
        ISignatureTransfer.TokenPermissions[] calldata permitted,
        uint256, // nonce
        uint256, // deadline
        bytes12 locktag,
        bytes32 claimHash,
        CompactCategory compactCategory,
        string calldata witness,
        bytes calldata signature
    ) external payable returns (uint256[] memory) {
        return _depositBatchAndRegisterViaPermit2(depositor, permitted, locktag, claimHash, compactCategory, witness, signature);
    }

    function allocatedTransfer(SplitTransfer calldata transfer) external returns (bool) {
        return _processSplitTransfer(transfer);
    }

    function allocatedTransfer(SplitBatchTransfer calldata transfer) external returns (bool) {
        return _processSplitBatchTransfer(transfer);
    }

    function enableForcedWithdrawal(uint256 id) external returns (uint256) {
        return _enableForcedWithdrawal(id);
    }

    function disableForcedWithdrawal(uint256 id) external returns (bool) {
        _disableForcedWithdrawal(id);

        return true;
    }

    function forcedWithdrawal(uint256 id, address recipient, uint256 amount) external returns (bool) {
        _processForcedWithdrawal(id, recipient, amount);

        return true;
    }

    function register(bytes32 claimHash, bytes32 typehash, uint256 duration) external returns (bool) {
        _register(msg.sender, claimHash, typehash, duration);

        return true;
    }

    function getRegistrationStatus(address sponsor, bytes32 claimHash, bytes32 typehash) external view returns (bool isActive, uint256 expires) {
        expires = _getRegistrationStatus(sponsor, claimHash, typehash);
        isActive = expires > block.timestamp;
    }

    function register(bytes32[2][] calldata claimHashesAndTypehashes, uint256 duration) external returns (bool) {
        return _registerBatch(claimHashesAndTypehashes, duration);
    }

    function consume(uint256[] calldata nonces) external returns (bool) {
        return _consume(nonces);
    }

    function __registerAllocator(address allocator, bytes calldata proof) external returns (uint96) {
        return _registerAllocator(allocator, proof);
    }

    function getForcedWithdrawalStatus(address account, uint256 id) external view returns (ForcedWithdrawalStatus, uint256) {
        return _getForcedWithdrawalStatus(account, id);
    }

    function getLockDetails(uint256 id) external view returns (address, address, ResetPeriod, Scope, bytes12) {
        return _getLockDetails(id);
    }

    function assignEmissary(bytes12 lockTag, address emissary) external returns (bool) {
        return _assignEmissary(lockTag, emissary);
    }

    function scheduleEmissaryAssignment(bytes12 lockTag) external returns (uint256 emissaryAssignmentAvailableAt) {
        return _scheduleEmissaryAssignment(lockTag);
    }

    function getEmissaryStatus(address sponsor, bytes12 lockTag) external view returns (EmissaryStatus status, uint256 emissaryAssignmentAvailableAt, address currentEmissary) {
        return _getEmissaryStatus(sponsor, lockTag);
    }

    function hasConsumedAllocatorNonce(uint256 nonce, address allocator) external view returns (bool) {
        return _hasConsumedAllocatorNonce(nonce, allocator);
    }

    function DOMAIN_SEPARATOR() external view returns (bytes32) {
        return _domainSeparator();
    }

    /// @dev Returns the symbol for token `id`.
    function name(uint256 id) public view virtual override returns (string memory) {
        return _name(id);
    }

    /// @dev Returns the symbol for token `id`.
    function symbol(uint256 id) public view virtual override returns (string memory) {
        return _symbol(id);
    }

    /// @dev Returns the Uniform Resource Identifier (URI) for token `id`.
    function tokenURI(uint256 id) public view virtual override returns (string memory) {
        return _tokenURI(id);
    }

    /// @dev Returns the name for the contract.
    function name() external pure returns (string memory) {
        // Return the name of the contract.
        assembly ("memory-safe") {
            mstore(0x20, 0x20)
            mstore(0x4b, 0x0b54686520436f6d70616374)
            return(0x20, 0x60)
        }
    }

    function _beforeTokenTransfer(address from, address to, uint256 id, uint256 amount) internal virtual override {
        _ensureAttested(from, to, id, amount);
    }
}<|MERGE_RESOLUTION|>--- conflicted
+++ resolved
@@ -34,10 +34,16 @@
         return _performCustomNativeTokenDeposit(locktag, recipient);
     }
 
-<<<<<<< HEAD
     function deposit(address token, bytes12 locktag, uint256 amount) external returns (uint256) {
         return _performCustomERC20Deposit(token, locktag, amount, msg.sender);
-=======
+    }
+
+    function depositAndRegister(address token, address allocator, uint256 amount, bytes32 claimHash, bytes32 typehash) external returns (uint256 id) {
+        id = _performBasicERC20Deposit(token, allocator, amount);
+
+        _registerWithDefaults(claimHash, typehash);
+    }
+
     function depositAndRegisterFor(address recipient, address allocator, ResetPeriod resetPeriod, Scope scope, address arbiter, uint256 nonce, uint256 expires, bytes32 typehash, bytes32 witness)
         external
         payable
@@ -68,7 +74,6 @@
 
     function deposit(address allocator, ResetPeriod resetPeriod, Scope scope, address recipient) external payable returns (uint256) {
         return _performCustomNativeTokenDeposit(allocator, resetPeriod, scope, recipient);
->>>>>>> 81ebacf1
     }
 
     function deposit(address token, bytes12 locktag, uint256 amount, address recipient) external returns (uint256) {
