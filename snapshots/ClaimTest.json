--- conflicted
+++ resolved
@@ -1,13 +1,7 @@
 {
-<<<<<<< HEAD
-  "cancelBatchClaimWithWitness": "49526",
-  "cancelClaim": "44189",
-  "claimAndWithdraw": "119077",
-  "splitBatchClaimWithWitness": "150578",
-  "splitClaimWithWitness": "94715"
-=======
-  "claimAndWithdraw": "119048",
-  "splitBatchClaimWithWitness": "150573",
-  "splitClaimWithWitness": "94686"
->>>>>>> 90f0fce5
+  "cancelBatchClaimWithWitness": "49512",
+  "cancelClaim": "44157",
+  "claimAndWithdraw": "119045",
+  "splitBatchClaimWithWitness": "150564",
+  "splitClaimWithWitness": "94683"
 }