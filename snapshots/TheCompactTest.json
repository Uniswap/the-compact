{
<<<<<<< HEAD
  "basicTransfer": "55242",
  "basicWithdrawal": "59260",
  "batchClaimRegisteredWithDepositWithWitness": "138605",
  "batchDepositAndRegisterWithWitnessViaPermit2": "219873",
  "batchTransfer": "80628",
  "batchWithdrawal": "98856",
  "claim": "56078",
  "claimAndWithdraw": "109714",
  "depositAndRegisterViaPermit2": "123436",
  "depositBatchSingleERC20": "66494",
  "depositBatchSingleNative": "26979",
  "depositBatchViaPermit2NativeAndERC20": "128215",
  "depositBatchViaPermit2SingleERC20": "103404",
  "depositERC20AndURI": "66212",
  "depositERC20Basic": "66190",
  "depositERC20ViaPermit2AndURI": "97981",
  "depositETHAndURI": "25996",
  "depositETHBasic": "26605",
  "depositRegisterFor": "514",
  "register": "24858",
  "splitBatchClaimWithWitness": "138599",
  "splitBatchTransfer": "109248",
  "splitBatchWithdrawal": "139200",
  "splitClaimWithWitness": "84682",
  "splitTransfer": "81126",
  "splitWithdrawal": "91450"
=======
  "batchClaimRegisteredWithDepositWithWitness": "145509",
  "batchDepositAndRegisterWithWitnessViaPermit2": "219680",
  "claim": "86377",
  "claimAndWithdraw": "114042",
  "depositAndRegisterViaPermit2": "123370",
  "depositBatchSingleERC20": "66296",
  "depositBatchSingleNative": "26781",
  "depositBatchViaPermit2NativeAndERC20": "128088",
  "depositBatchViaPermit2SingleERC20": "103250",
  "depositERC20AndURI": "66102",
  "depositERC20Basic": "66036",
  "depositERC20ViaPermit2AndURI": "98003",
  "depositETHAndURI": "25930",
  "depositETHBasic": "26341",
  "exogenousSplitBatchMultichainClaimWithWitness": "120298",
  "exogenousSplitMultichainClaimWithWitness": "91515",
  "qualified_basicTransfer": "59824",
  "register": "24814",
  "splitBatchClaimWithWitness": "145503",
  "splitBatchMultichainClaimWithWitness": "92468",
  "splitBatchTransfer": "117243",
  "splitBatchWithdrawal": "146043",
  "splitClaimWithWitness": "89668",
  "splitMultichainClaimWithWitness": "90434",
  "splitTransfer": "86905",
  "splitWithdrawal": "95757"
>>>>>>> 392c97b2
}<|MERGE_RESOLUTION|>--- conflicted
+++ resolved
@@ -1,32 +1,5 @@
 {
-<<<<<<< HEAD
-  "basicTransfer": "55242",
-  "basicWithdrawal": "59260",
-  "batchClaimRegisteredWithDepositWithWitness": "138605",
-  "batchDepositAndRegisterWithWitnessViaPermit2": "219873",
-  "batchTransfer": "80628",
-  "batchWithdrawal": "98856",
-  "claim": "56078",
-  "claimAndWithdraw": "109714",
-  "depositAndRegisterViaPermit2": "123436",
-  "depositBatchSingleERC20": "66494",
-  "depositBatchSingleNative": "26979",
-  "depositBatchViaPermit2NativeAndERC20": "128215",
-  "depositBatchViaPermit2SingleERC20": "103404",
-  "depositERC20AndURI": "66212",
-  "depositERC20Basic": "66190",
-  "depositERC20ViaPermit2AndURI": "97981",
-  "depositETHAndURI": "25996",
-  "depositETHBasic": "26605",
   "depositRegisterFor": "514",
-  "register": "24858",
-  "splitBatchClaimWithWitness": "138599",
-  "splitBatchTransfer": "109248",
-  "splitBatchWithdrawal": "139200",
-  "splitClaimWithWitness": "84682",
-  "splitTransfer": "81126",
-  "splitWithdrawal": "91450"
-=======
   "batchClaimRegisteredWithDepositWithWitness": "145509",
   "batchDepositAndRegisterWithWitnessViaPermit2": "219680",
   "claim": "86377",
@@ -53,5 +26,4 @@
   "splitMultichainClaimWithWitness": "90434",
   "splitTransfer": "86905",
   "splitWithdrawal": "95757"
->>>>>>> 392c97b2
 }