--- conflicted
+++ resolved
@@ -1,7 +1,3 @@
 {
-<<<<<<< HEAD
-  "claimAndWithdraw": "117175"
-=======
-  "claimAndWithdraw": "117239"
->>>>>>> d82f7801
+  "claimAndWithdraw": "117230"
 }