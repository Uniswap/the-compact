{
<<<<<<< HEAD
  "batchDepositRegisterFor": "79600",
  "depositNativeAndRegisterFor": "50674",
  "depositRegisterFor": "78550"
=======
  "batchDepositRegisterFor": "79639",
  "depositERC20AndRegisterForNoWitness": "78586",
  "depositNativeAndRegisterFor": "50700",
  "depositNativeAndRegisterForNoWitness": "50694",
  "depositRegisterFor": "78592"
>>>>>>> c8b7c645
}<|MERGE_RESOLUTION|>--- conflicted
+++ resolved
@@ -1,13 +1,7 @@
 {
-<<<<<<< HEAD
-  "batchDepositRegisterFor": "79600",
-  "depositNativeAndRegisterFor": "50674",
-  "depositRegisterFor": "78550"
-=======
   "batchDepositRegisterFor": "79639",
   "depositERC20AndRegisterForNoWitness": "78586",
   "depositNativeAndRegisterFor": "50700",
   "depositNativeAndRegisterForNoWitness": "50694",
   "depositRegisterFor": "78592"
->>>>>>> c8b7c645
 }