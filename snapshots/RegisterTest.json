{
<<<<<<< HEAD
  "claim": "89499",
  "registeMultiple": "25335",
  "register": "24434"
=======
  "claim": "89313",
  "registeMultiple": "25383",
  "register": "24482"
>>>>>>> 90f0fce5
}<|MERGE_RESOLUTION|>--- conflicted
+++ resolved
@@ -1,11 +1,5 @@
 {
-<<<<<<< HEAD
-  "claim": "89499",
-  "registeMultiple": "25335",
-  "register": "24434"
-=======
-  "claim": "89313",
+  "claim": "89310",
   "registeMultiple": "25383",
   "register": "24482"
->>>>>>> 90f0fce5
 }