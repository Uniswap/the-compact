// SPDX-License-Identifier: MIT
pragma solidity ^0.8.28;

import { Test, console } from "forge-std/Test.sol";
import { Setup } from "test/integration/Setup.sol";
import { ResetPeriod } from "src/types/ResetPeriod.sol";
import { Scope } from "src/types/Scope.sol";
import { COMPACT_TYPEHASH, BATCH_COMPACT_TYPEHASH } from "src/types/EIP712Types.sol";
import "src/lib/HashLib.sol";
import "src/lib/RegistrationLib.sol";
import "./MockRegistrationLogic.sol";
import { console2 } from "forge-std/console2.sol";

contract RegistrationLogicTest is Setup {
    using RegistrationLib for address;

    MockRegistrationLogic logic;

    address sponsor;
    address arbiter;

    function setUp() public override {
        logic = new MockRegistrationLogic();

        sponsor = makeAddr("sponsor");
        arbiter = makeAddr("arbiter");

        vm.warp(1743479729);
    }

    function test_register() public {
        bytes32 claimHash = keccak256("test claim");
        bytes32 typehash = COMPACT_TYPEHASH;

        logic.register(sponsor, claimHash, typehash);

        bool isRegistered_ = logic.isRegistered(sponsor, claimHash, typehash);
        assertTrue(isRegistered_, "Registration should be active");
    }

    function test_registerBatch() public {
        bytes32[2][] memory claimHashesAndTypehashes = new bytes32[2][](3);

        for (uint256 i = 0; i < 3; i++) {
            bytes32 claimHash = keccak256(abi.encode("test claim", i));
            bytes32 typehash = i % 2 == 0 ? COMPACT_TYPEHASH : BATCH_COMPACT_TYPEHASH;

            claimHashesAndTypehashes[i][0] = claimHash;
            claimHashesAndTypehashes[i][1] = typehash;
        }

        bool success = logic.registerBatch(claimHashesAndTypehashes);
        assertTrue(success, "Batch registration should succeed");

        // Verify registrations
        for (uint256 i = 0; i < 3; i++) {
            bytes32 claimHash = claimHashesAndTypehashes[i][0];
            bytes32 typehash = claimHashesAndTypehashes[i][1];

            bool isRegistered_ = logic.isRegistered(address(this), claimHash, typehash);
            assertTrue(isRegistered_, "Registration should be active");
        }
    }

    function test_registerUsingClaimWithWitness() public {
        uint256 tokenId = 1;
        uint256 amount = 100;
        uint256 nonce = 42;
        uint256 expires = block.timestamp + 1 days;
        bytes32 typehash = compactWithWitnessTypehash;
        bytes32 witness = keccak256(abi.encode(witnessTypehash, uint256(234)));

        bytes32 claimHash =
            logic.registerUsingClaimWithWitness(sponsor, tokenId, amount, arbiter, nonce, expires, typehash, witness);

        // Verify the claim is registered
        bool isRegistered = logic.isRegistered(sponsor, claimHash, typehash);
        assertTrue(isRegistered, "Registration should be active");

        // Verify the generated claimHash matches expected
        bytes32 expectedClaimHash =
            HashLib.toFlatMessageHashWithWitness(sponsor, tokenId, amount, arbiter, nonce, expires, typehash, witness);
        assertEq(claimHash, expectedClaimHash, "Claim hash should match expected value");
    }

    function test_registerUsingClaimNoWitness() public {
        uint256 tokenId = 1;
        uint256 amount = 100;
        uint256 nonce = 42;
        uint256 expires = block.timestamp + 1 days;
        bytes32 typehash = COMPACT_TYPEHASH;

        bytes32 claimHash =
            logic.registerUsingClaimWithWitness(sponsor, tokenId, amount, arbiter, nonce, expires, typehash, bytes32(0));

        // Verify the claim is registered
        uint256 registrationTs = logic.getRegistrationStatus(sponsor, claimHash, typehash);
        assertEq(registrationTs, block.timestamp, "Registration timestamp should match block timestamp");

        // Verify the generated claimHash matches expected
        bytes32 expectedClaimHash = HashLib.toFlatMessageHashWithWitness(
            sponsor, tokenId, amount, arbiter, nonce, expires, typehash, bytes32(0)
        );
        assertEq(claimHash, expectedClaimHash, "Claim hash should match expected value");
    }

    function test_registerUsingBatchClaimWithWitness() public {
        uint256[2][] memory idsAndAmounts = new uint256[2][](2);
        idsAndAmounts[0] = [uint256(1), uint256(100)];
        idsAndAmounts[1] = [uint256(2), uint256(200)];

        uint256 nonce = 42;
        uint256 expires = block.timestamp + 1 days;
        bytes32 typehash = batchCompactWithWitnessTypehash;
        bytes32 witness = keccak256(abi.encode(witnessTypehash, uint256(234)));

        bytes32 claimHash =
            logic.registerUsingBatchClaimWithWitness(sponsor, idsAndAmounts, arbiter, nonce, expires, typehash, witness);

        // Verify the claim is registered
        bool isRegistered = logic.isRegistered(sponsor, claimHash, typehash);
        assertTrue(isRegistered, "Registration should be active");

        // Verify the generated claimHash matches expected
        bytes32 expectedClaimHash =
            _toFlatBatchClaimWithWitnessMessageHash(sponsor, idsAndAmounts, arbiter, nonce, expires, typehash, witness);
        assertEq(claimHash, expectedClaimHash, "Batch claim hash should match expected value");
    }

<<<<<<< HEAD
    function test_isRegistered_nonexistent() public {
=======
    function test_registerUsingBatchClaimNoWitness() public {
        uint256[2][] memory idsAndAmounts = new uint256[2][](2);
        idsAndAmounts[0] = [uint256(1), uint256(100)];
        idsAndAmounts[1] = [uint256(2), uint256(200)];

        uint256 nonce = 42;
        uint256 expires = block.timestamp + 1 days;
        bytes32 typehash = BATCH_COMPACT_TYPEHASH;

        bytes32 claimHash = logic.registerUsingBatchClaimWithWitness(
            sponsor, idsAndAmounts, arbiter, nonce, expires, typehash, bytes32(0)
        );

        // Verify the claim is registered
        uint256 registrationTs = logic.getRegistrationStatus(sponsor, claimHash, typehash);
        assertEq(registrationTs, block.timestamp, "Registration timestamp should match block timestamp");

        // Verify the generated claimHash matches expected
        bytes32 expectedClaimHash = _toFlatBatchClaimWithWitnessMessageHash(
            sponsor, idsAndAmounts, arbiter, nonce, expires, typehash, bytes32(0)
        );
        assertEq(claimHash, expectedClaimHash, "Batch claim hash should match expected value");
    }

    function test_getRegistrationStatus_nonexistent() public view {
>>>>>>> c8b7c645
        bytes32 claimHash = keccak256("look ma, no claim");
        bytes32 typehash = COMPACT_TYPEHASH;

        bool isRegistered = logic.isRegistered(sponsor, claimHash, typehash);
        assertFalse(isRegistered, "Registration for nonexistent claim should be inactive");
    }

    function test_register_zeroAddress() public {
        bytes32 claimHash = keccak256("test claim for zero address");
        bytes32 typehash = COMPACT_TYPEHASH;

        // Register with zero address as sponsor
        logic.register(address(0), claimHash, typehash);

        // Verify registration for zero address
        bool isRegistered = logic.isRegistered(address(0), claimHash, typehash);
        assertTrue(isRegistered, "Registration for zero address should be active");
    }

    function test_register_zeroHash() public {
        bytes32 claimHash = bytes32(0);
        bytes32 typehash = COMPACT_TYPEHASH;

        // Register with zero hash
        logic.register(sponsor, claimHash, typehash);

        // Verify registration with zero hash
        bool isRegistered = logic.isRegistered(sponsor, claimHash, typehash);
        assertTrue(isRegistered, "Registration with zero hash should be active");
    }

    function test_register_reregistration() public {
        bytes32 claimHash = keccak256("test claim for reregistration");
        bytes32 typehash = COMPACT_TYPEHASH;

        // First registration
        logic.register(sponsor, claimHash, typehash);
        bool firstIsRegistered = logic.isRegistered(sponsor, claimHash, typehash);
        assertTrue(firstIsRegistered, "First registration should be active");

        // Jump ahead in time (should have no effect on registration status)
        vm.warp(block.timestamp + 1 days);

        // Re-register the same claim
        logic.register(sponsor, claimHash, typehash);
        bool secondIsRegistered = logic.isRegistered(sponsor, claimHash, typehash);

        // Verify still registered
        assertTrue(secondIsRegistered, "Re-registration should still be active");
    }

    function test_registerBatch_emptyArray() public {
        bytes32[2][] memory emptyArray = new bytes32[2][](0);

        // Should succeed with empty array
        bool success = logic.registerBatch(emptyArray);
        assertTrue(success, "Batch registration with empty array should succeed");
    }

    function test_registerBatch_duplicateEntries() public {
        bytes32[2][] memory duplicateEntries = new bytes32[2][](3);

        // Create three entries with two duplicates
        bytes32 duplicateClaimHash = keccak256("duplicate");
        bytes32 typehash = COMPACT_TYPEHASH;

        duplicateEntries[0][0] = duplicateClaimHash;
        duplicateEntries[0][1] = typehash;

        duplicateEntries[1][0] = keccak256("unique");
        duplicateEntries[1][1] = typehash;

        duplicateEntries[2][0] = duplicateClaimHash; // Duplicate of first entry
        duplicateEntries[2][1] = typehash;

        // Register batch with duplicates
        bool success = logic.registerBatch(duplicateEntries);
        assertTrue(success, "Batch registration with duplicates should succeed");

        // Verify registrations (all should be registered)
        for (uint256 i = 0; i < 3; i++) {
            bytes32 claimHash = duplicateEntries[i][0];
            bytes32 entryTypehash = duplicateEntries[i][1];

            bool isRegistered = logic.isRegistered(address(this), claimHash, entryTypehash);
            assertTrue(isRegistered, "Registration should be active");
        }
    }

    function test_registerUsingClaimWithWitness_zeroValues() public {
        uint256 tokenId;
        uint256 amount;
        uint256 nonce;
        uint256 expires;
        bytes32 typehash = COMPACT_TYPEHASH;
        bytes32 witness = bytes32(0);

        bytes32 claimHash = logic.registerUsingClaimWithWitness(
            address(0), tokenId, amount, address(0), nonce, expires, typehash, witness
        );

        bool isRegistered = logic.isRegistered(address(0), claimHash, typehash);
        assertTrue(isRegistered, "Registration with zero values should be active");
    }

    function test_registerUsingBatchClaimWithWitness_emptyArray() public {
        uint256[2][] memory emptyArray = new uint256[2][](0);

        uint256 nonce = 42;
        uint256 expires = block.timestamp + 1 days;
        bytes32 typehash = BATCH_COMPACT_TYPEHASH;
        bytes32 witness = keccak256("empty batch witness data");

        bytes32 claimHash =
            logic.registerUsingBatchClaimWithWitness(sponsor, emptyArray, arbiter, nonce, expires, typehash, witness);

        // Verify the claim is registered
        bool isRegistered = logic.isRegistered(sponsor, claimHash, typehash);
        assertTrue(isRegistered, "Registration with empty array should be active");
    }

    function test_registerUsingBatchClaimWithWitness_maxValues() public {
        uint256[2][] memory maxValues = new uint256[2][](2);
        maxValues[0] = [type(uint256).max, type(uint256).max];
        maxValues[1] = [type(uint256).max, type(uint256).max];

        uint256 nonce = type(uint256).max;
        uint256 expires = type(uint256).max;
        bytes32 typehash = BATCH_COMPACT_TYPEHASH;
        bytes32 witness = keccak256("max value witness");

        bytes32 claimHash =
            logic.registerUsingBatchClaimWithWitness(sponsor, maxValues, arbiter, nonce, expires, typehash, witness);

        // Verify the claim is registered
        bool isRegistered = logic.isRegistered(sponsor, claimHash, typehash);
        assertTrue(isRegistered, "Registration with maximum values should be active");
    }

    /// @dev this is a copy of the function in HashLib, modified to accept memory args
    function _toFlatBatchClaimWithWitnessMessageHash(
        address _sponsor,
        uint256[2][] memory _idsAndAmounts,
        address _arbiter,
        uint256 _nonce,
        uint256 _expires,
        bytes32 _typehash,
        bytes32 _witness
    ) internal pure returns (bytes32 messageHash) {
        bytes memory packedData;
        if (_typehash == BATCH_COMPACT_TYPEHASH) {
            packedData = abi.encode(_typehash, _arbiter, _sponsor, _nonce, _expires, _hashOfHashes(_idsAndAmounts));
        } else {
            packedData =
                abi.encode(_typehash, _arbiter, _sponsor, _nonce, _expires, _hashOfHashes(_idsAndAmounts), _witness);
        }
        messageHash = keccak256(packedData);
    }
}<|MERGE_RESOLUTION|>--- conflicted
+++ resolved
@@ -127,9 +127,14 @@
         assertEq(claimHash, expectedClaimHash, "Batch claim hash should match expected value");
     }
 
-<<<<<<< HEAD
     function test_isRegistered_nonexistent() public {
-=======
+        bytes32 claimHash = keccak256("look ma, no claim");
+        bytes32 typehash = COMPACT_TYPEHASH;
+
+        bool isRegistered = logic.isRegistered(sponsor, claimHash, typehash);
+        assertFalse(isRegistered, "Registration for nonexistent claim should be inactive");
+    }
+
     function test_registerUsingBatchClaimNoWitness() public {
         uint256[2][] memory idsAndAmounts = new uint256[2][](2);
         idsAndAmounts[0] = [uint256(1), uint256(100)];
@@ -152,15 +157,6 @@
             sponsor, idsAndAmounts, arbiter, nonce, expires, typehash, bytes32(0)
         );
         assertEq(claimHash, expectedClaimHash, "Batch claim hash should match expected value");
-    }
-
-    function test_getRegistrationStatus_nonexistent() public view {
->>>>>>> c8b7c645
-        bytes32 claimHash = keccak256("look ma, no claim");
-        bytes32 typehash = COMPACT_TYPEHASH;
-
-        bool isRegistered = logic.isRegistered(sponsor, claimHash, typehash);
-        assertFalse(isRegistered, "Registration for nonexistent claim should be inactive");
     }
 
     function test_register_zeroAddress() public {
