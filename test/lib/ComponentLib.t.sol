--- conflicted
+++ resolved
@@ -141,12 +141,7 @@
         assertEq(idsAndAmounts.length, 1, "idsAndAmounts length mismatch");
         assertEq(idsAndAmounts[0][0], id, "ID mismatch");
         assertEq(idsAndAmounts[0][1], amount, "Amount mismatch");
-<<<<<<< HEAD
         assertEq(firstAllocatorId, ALLOCATOR.toAllocatorId(), "Allocator ID mismatch");
-        assertEq(shortestResetPeriod, uint256(ResetPeriod.OneDay), "Shortest period mismatch");
-=======
-        assertEq(firstAllocatorId, ALLOCATOR.usingAllocatorId(), "Allocator ID mismatch");
->>>>>>> 7d287bf4
     }
 
     function testBuildIdsAndAmounts_Multiple_Valid() public view {
@@ -170,12 +165,7 @@
         assertEq(idsAndAmounts[0][1], amount1);
         assertEq(idsAndAmounts[1][0], id2);
         assertEq(idsAndAmounts[1][1], amount2);
-<<<<<<< HEAD
         assertEq(firstAllocatorId, ALLOCATOR.toAllocatorId(), "Allocator ID mismatch");
-        assertEq(shortestResetPeriod, uint256(ResetPeriod.OneHourAndFiveMinutes), "Shortest period mismatch"); // OneHour < OneDay
-=======
-        assertEq(firstAllocatorId, ALLOCATOR.usingAllocatorId(), "Allocator ID mismatch");
->>>>>>> 7d287bf4
     }
 
     function testBuildIdsAndAmounts_RevertEmpty() public {
