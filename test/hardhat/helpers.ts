--- conflicted
+++ resolved
@@ -70,12 +70,7 @@
 }
 
 function getSimpleWitnessHash(witnessArgument: bigint) {
-<<<<<<< HEAD
-  // keccak256("Mandate(uint256 witnessArgument)")
-  const typeHash = "0x9e52cfc72580d3ec00c7361bbb625c7b47e58df37ef770a2b832d0c916115242";
-=======
   const typeHash = keccak256(toBytes("Mandate(uint256 witnessArgument)"));
->>>>>>> 78829b76
 
   const encodedData = encodeAbiParameters(
     [{ type: "bytes32" }, { type: "uint256" }],
